// Copyright (c) HashiCorp, Inc.
// SPDX-License-Identifier: MPL-2.0

package helpers

import (
	"strconv"
	"strings"

	"github.com/hashicorp/go-azure-helpers/lang/pointer"
<<<<<<< HEAD
	"github.com/hashicorp/terraform-provider-azurerm/internal/features"
=======
	"github.com/hashicorp/go-azure-sdk/resource-manager/web/2023-01-01/webapps"
>>>>>>> 551db2fa
	"github.com/hashicorp/terraform-provider-azurerm/internal/services/appservice/validate"
	"github.com/hashicorp/terraform-provider-azurerm/internal/tf/pluginsdk"
	"github.com/hashicorp/terraform-provider-azurerm/internal/tf/validation"
)

type AutoHealSettingWindows struct {
	Triggers []AutoHealTriggerWindows `tfschema:"trigger"`
	Actions  []AutoHealActionWindows  `tfschema:"action"`
}

type AutoHealTriggerWindows struct {
<<<<<<< HEAD
	Requests             []AutoHealRequestTrigger      `tfschema:"requests"`
	PrivateMemoryKB      int                           `tfschema:"private_memory_kb"` // Private should be > 102400 KB (100 MB) to 13631488 KB (13 GB), defaults to 0 however and is always present.
	StatusCodes          []AutoHealStatusCodeTrigger   `tfschema:"status_code"`       // 0 or more, ranges split by `-`, ranges cannot use sub-status or win32 code
	SlowRequests         []AutoHealSlowRequest         `tfschema:"slow_request"`
	SlowRequestsWithPath []AutoHealSlowRequestWithPath `tfschema:"slow_request_with_path"`
=======
	Requests        []AutoHealRequestTrigger    `tfschema:"requests"`
	PrivateMemoryKB int64                       `tfschema:"private_memory_kb"` // Private should be > 102400 KB (100 MB) to 13631488 KB (13 GB), defaults to 0 however and is always present.
	StatusCodes     []AutoHealStatusCodeTrigger `tfschema:"status_code"`       // 0 or more, ranges split by `-`, ranges cannot use sub-status or win32 code
	SlowRequests    []AutoHealSlowRequest       `tfschema:"slow_request"`
>>>>>>> 551db2fa
}

type AutoHealRequestTrigger struct {
	Count    int64  `tfschema:"count"`
	Interval string `tfschema:"interval"`
}

type AutoHealStatusCodeTrigger struct {
	StatusCodeRange string `tfschema:"status_code_range"` // Conflicts with `StatusCode`, `Win32Code`, and `SubStatus` when not a single value...
	SubStatus       int64  `tfschema:"sub_status"`
	Win32Status     int64  `tfschema:"win32_status_code"`
	Path            string `tfschema:"path"`
	Count           int64  `tfschema:"count"`
	Interval        string `tfschema:"interval"` // Format - hh:mm:ss
}

type AutoHealSlowRequest struct {
	TimeTaken string `tfschema:"time_taken"`
	Interval  string `tfschema:"interval"`
	Count     int64  `tfschema:"count"`
	Path      string `tfschema:"path"`
}

type AutoHealSlowRequestWithPath struct {
	TimeTaken string `tfschema:"time_taken"`
	Interval  string `tfschema:"interval"`
	Count     int    `tfschema:"count"`
	Path      string `tfschema:"path"`
}

type AutoHealActionWindows struct {
	ActionType         string                 `tfschema:"action_type"`                    // Enum
	CustomAction       []AutoHealCustomAction `tfschema:"custom_action"`                  // Max: 1, needs `action_type` to be "Custom"
	MinimumProcessTime string                 `tfschema:"minimum_process_execution_time"` // Minimum uptime for process before action will trigger
}

type AutoHealCustomAction struct {
	Executable string `tfschema:"executable"`
	Parameters string `tfschema:"parameters"`
}

func autoHealSettingSchemaWindows() *pluginsdk.Schema {
	return &pluginsdk.Schema{
		Type:     pluginsdk.TypeList,
		Optional: true,
		MaxItems: 1,
		Elem: &pluginsdk.Resource{
			Schema: map[string]*pluginsdk.Schema{
				"trigger": autoHealTriggerSchemaWindows(),

				"action": autoHealActionSchemaWindows(),
			},
		},
		RequiredWith: []string{
			"site_config.0.auto_heal_enabled",
		},
	}
}

func autoHealSettingSchemaWindowsComputed() *pluginsdk.Schema {
	return &pluginsdk.Schema{
		Type:     pluginsdk.TypeList,
		Computed: true,
		Elem: &pluginsdk.Resource{
			Schema: map[string]*pluginsdk.Schema{
				"trigger": autoHealTriggerSchemaWindowsComputed(),

				"action": autoHealActionSchemaWindowsComputed(),
			},
		},
	}
}

func autoHealActionSchemaWindows() *pluginsdk.Schema {
	return &pluginsdk.Schema{
		Type:     pluginsdk.TypeList,
		Required: true,
		MaxItems: 1,
		Elem: &pluginsdk.Resource{
			Schema: map[string]*pluginsdk.Schema{
				"action_type": {
					Type:         pluginsdk.TypeString,
					Required:     true,
					ValidateFunc: validation.StringInSlice(webapps.PossibleValuesForAutoHealActionType(), false),
				},

				"custom_action": {
					Type:     pluginsdk.TypeList,
					Optional: true,
					MaxItems: 1,
					Elem: &pluginsdk.Resource{
						Schema: map[string]*pluginsdk.Schema{
							"executable": {
								Type:         pluginsdk.TypeString,
								Required:     true,
								ValidateFunc: validation.StringIsNotEmpty,
							},

							"parameters": {
								Type:         pluginsdk.TypeString,
								Optional:     true,
								ValidateFunc: validation.StringIsNotEmpty,
							},
						},
					},
				},

				"minimum_process_execution_time": {
					Type:     pluginsdk.TypeString,
					Optional: true,
					Computed: true,
					// ValidateFunc: // TODO - Time in hh:mm:ss, because why not...
				},
			},
		},
	}
}

func autoHealActionSchemaWindowsComputed() *pluginsdk.Schema {
	return &pluginsdk.Schema{
		Type:     pluginsdk.TypeList,
		Computed: true,
		Elem: &pluginsdk.Resource{
			Schema: map[string]*pluginsdk.Schema{
				"action_type": {
					Type:     pluginsdk.TypeString,
					Computed: true,
				},

				"custom_action": {
					Type:     pluginsdk.TypeList,
					Computed: true,
					Elem: &pluginsdk.Resource{
						Schema: map[string]*pluginsdk.Schema{
							"executable": {
								Type:     pluginsdk.TypeString,
								Computed: true,
							},

							"parameters": {
								Type:     pluginsdk.TypeString,
								Computed: true,
							},
						},
					},
				},

				"minimum_process_execution_time": {
					Type:     pluginsdk.TypeString,
					Computed: true,
				},
			},
		},
	}
}

// (@jackofallops) - trigger schemas intentionally left long-hand for now
func autoHealTriggerSchemaWindows() *pluginsdk.Schema {
	s := &pluginsdk.Schema{
		Type:     pluginsdk.TypeList,
		Required: true,
		MaxItems: 1,
		Elem: &pluginsdk.Resource{
			Schema: map[string]*pluginsdk.Schema{
				"requests": {
					Type:     pluginsdk.TypeList,
					Optional: true,
					MaxItems: 1,
					Elem: &pluginsdk.Resource{
						Schema: map[string]*pluginsdk.Schema{
							"count": {
								Type:         pluginsdk.TypeInt,
								Required:     true,
								ValidateFunc: validation.IntAtLeast(1),
							},

							"interval": {
								Type:         pluginsdk.TypeString,
								Required:     true,
								ValidateFunc: validate.TimeInterval, // TODO should be hh:mm:ss - This is too loose, need to improve
							},
						},
					},
				},

				"private_memory_kb": {
					Type:         pluginsdk.TypeInt,
					Optional:     true,
					ValidateFunc: validation.IntBetween(102400, 13631488),
				},

				"status_code": {
					Type:     pluginsdk.TypeList,
					Optional: true,
					Elem: &pluginsdk.Resource{
						Schema: map[string]*pluginsdk.Schema{
							"status_code_range": {
								Type:         pluginsdk.TypeString,
								Required:     true,
								ValidateFunc: validate.StatusCodeRange,
							},

							"count": {
								Type:         pluginsdk.TypeInt,
								Required:     true,
								ValidateFunc: validation.IntAtLeast(1),
							},

							"interval": {
								Type:         pluginsdk.TypeString,
								Required:     true,
								ValidateFunc: validate.TimeInterval,
							},

							"sub_status": {
								Type:     pluginsdk.TypeInt,
								Optional: true,
							},

							"win32_status_code": {
								Type:     pluginsdk.TypeInt,
								Optional: true,
							},

							"path": {
								Type:         pluginsdk.TypeString,
								Optional:     true,
								ValidateFunc: validation.StringIsNotEmpty,
							},
						},
					},
				},

				"slow_request": {
					Type:     pluginsdk.TypeList,
					Optional: true,
					MaxItems: 1,
					Elem: &pluginsdk.Resource{
						Schema: map[string]*pluginsdk.Schema{
							"time_taken": {
								Type:         pluginsdk.TypeString,
								Required:     true,
								ValidateFunc: validate.TimeInterval,
							},

							"interval": {
								Type:         pluginsdk.TypeString,
								Required:     true,
								ValidateFunc: validate.TimeInterval,
							},

							"count": {
								Type:         pluginsdk.TypeInt,
								Required:     true,
								ValidateFunc: validation.IntAtLeast(1),
							},
						},
					},
				},

				"slow_request_with_path": {
					Type:     pluginsdk.TypeList,
					Optional: true,
					Elem: &pluginsdk.Resource{
						Schema: map[string]*pluginsdk.Schema{
							"time_taken": {
								Type:         pluginsdk.TypeString,
								Required:     true,
								ValidateFunc: validate.TimeInterval,
							},

							"interval": {
								Type:         pluginsdk.TypeString,
								Required:     true,
								ValidateFunc: validate.TimeInterval,
							},

							"count": {
								Type:         pluginsdk.TypeInt,
								Required:     true,
								ValidateFunc: validation.IntAtLeast(1),
							},

							"path": {
								Type:         pluginsdk.TypeString,
								Optional:     true,
								ValidateFunc: validation.StringIsNotEmpty,
							},
						},
					},
				},
			},
		},
	}
	if !features.FourPointOhBeta() {
		s.Elem.(*pluginsdk.Resource).Schema["slow_request"] = &pluginsdk.Schema{
			Type:     pluginsdk.TypeList,
			Optional: true,
			MaxItems: 1,
			Elem: &pluginsdk.Resource{
				Schema: map[string]*pluginsdk.Schema{
					"time_taken": {
						Type:         pluginsdk.TypeString,
						Required:     true,
						ValidateFunc: validate.TimeInterval,
					},

					"interval": {
						Type:         pluginsdk.TypeString,
						Required:     true,
						ValidateFunc: validate.TimeInterval,
					},

					"count": {
						Type:         pluginsdk.TypeInt,
						Required:     true,
						ValidateFunc: validation.IntAtLeast(1),
					},

					"path": {
						Type:         pluginsdk.TypeString,
						Optional:     true,
						ValidateFunc: validation.StringIsNotEmpty,
						Deprecated:   "`path` will be removed in `slow_request` and please use `slow_request_with_path` to set the path in version 4.0 of the AzureRM Provider.",
					},
				},
			},
		}
	}
	return s
}

func autoHealTriggerSchemaWindowsComputed() *pluginsdk.Schema {
	s := &pluginsdk.Schema{
		Type:     pluginsdk.TypeList,
		Computed: true,
		Elem: &pluginsdk.Resource{
			Schema: map[string]*pluginsdk.Schema{
				"requests": {
					Type:     pluginsdk.TypeList,
					Computed: true,
					Elem: &pluginsdk.Resource{
						Schema: map[string]*pluginsdk.Schema{
							"count": {
								Type:     pluginsdk.TypeInt,
								Computed: true,
							},

							"interval": {
								Type:     pluginsdk.TypeString,
								Computed: true,
							},
						},
					},
				},

				"private_memory_kb": {
					Type:     pluginsdk.TypeInt,
					Computed: true,
				},

				"status_code": {
					Type:     pluginsdk.TypeList,
					Computed: true,
					Elem: &pluginsdk.Resource{
						Schema: map[string]*pluginsdk.Schema{
							"status_code_range": {
								Type:     pluginsdk.TypeString,
								Computed: true,
							},

							"count": {
								Type:     pluginsdk.TypeInt,
								Computed: true,
							},

							"interval": {
								Type:     pluginsdk.TypeString,
								Computed: true,
							},

							"sub_status": {
								Type:     pluginsdk.TypeInt,
								Computed: true,
							},

							"win32_status_code": {
								Type:     pluginsdk.TypeInt,
								Computed: true,
							},

							"path": {
								Type:     pluginsdk.TypeString,
								Computed: true,
							},
						},
					},
				},

				"slow_request": {
					Type:     pluginsdk.TypeList,
					Computed: true,
					Elem: &pluginsdk.Resource{
						Schema: map[string]*pluginsdk.Schema{
							"time_taken": {
								Type:     pluginsdk.TypeString,
								Computed: true,
							},

							"interval": {
								Type:     pluginsdk.TypeString,
								Computed: true,
							},

							"count": {
								Type:     pluginsdk.TypeInt,
								Computed: true,
							},
						},
					},
				},

				"slow_request_with_path": {
					Type:     pluginsdk.TypeList,
					Computed: true,
					Elem: &pluginsdk.Resource{
						Schema: map[string]*pluginsdk.Schema{
							"time_taken": {
								Type:     pluginsdk.TypeString,
								Computed: true,
							},

							"interval": {
								Type:     pluginsdk.TypeString,
								Computed: true,
							},

							"count": {
								Type:     pluginsdk.TypeInt,
								Computed: true,
							},

							"path": {
								Type:     pluginsdk.TypeString,
								Computed: true,
							},
						},
					},
				},
			},
		},
	}
	if !features.FourPointOh() {
		s.Elem.(*pluginsdk.Resource).Schema["slow_request"] = &pluginsdk.Schema{
			Type:     pluginsdk.TypeList,
			Computed: true,
			Elem: &pluginsdk.Resource{
				Schema: map[string]*pluginsdk.Schema{
					"time_taken": {
						Type:     pluginsdk.TypeString,
						Computed: true,
					},

					"interval": {
						Type:     pluginsdk.TypeString,
						Computed: true,
					},

					"count": {
						Type:     pluginsdk.TypeInt,
						Computed: true,
					},

					"path": {
						Type:       pluginsdk.TypeString,
						Computed:   true,
						Deprecated: "`path` will be removed in `slow_request` and please use `slow_request_with_path` to set the path in version 4.0 of the AzureRM Provider.",
					},
				},
			},
		}
	}
	return s
}

func expandAutoHealSettingsWindows(autoHealSettings []AutoHealSettingWindows) *webapps.AutoHealRules {
	if len(autoHealSettings) == 0 {
		return &webapps.AutoHealRules{}
	}

	result := &webapps.AutoHealRules{
		Triggers: &webapps.AutoHealTriggers{},
		Actions:  &webapps.AutoHealActions{},
	}

	autoHeal := autoHealSettings[0]
	if len(autoHeal.Triggers) == 0 {
		return result
	}

	triggers := autoHeal.Triggers[0]
	if len(triggers.Requests) == 1 {
		result.Triggers.Requests = &webapps.RequestsBasedTrigger{
			Count:        pointer.To(triggers.Requests[0].Count),
			TimeInterval: pointer.To(triggers.Requests[0].Interval),
		}
	}

	if len(triggers.SlowRequests) == 1 {
		result.Triggers.SlowRequests = &webapps.SlowRequestsBasedTrigger{
			TimeTaken:    pointer.To(triggers.SlowRequests[0].TimeTaken),
			TimeInterval: pointer.To(triggers.SlowRequests[0].Interval),
			Count:        pointer.To(triggers.SlowRequests[0].Count),
		}
		if !features.FourPointOh() {
			if triggers.SlowRequests[0].Path != "" {
				result.Triggers.SlowRequests.Path = pointer.To(triggers.SlowRequests[0].Path)
			}
		}
	}

	if len(triggers.SlowRequestsWithPath) > 0 {
		slowRequestWithPathTriggers := make([]web.SlowRequestsBasedTrigger, 0)
		for _, sr := range triggers.SlowRequestsWithPath {
			trigger := web.SlowRequestsBasedTrigger{
				TimeTaken:    pointer.To(sr.TimeTaken),
				TimeInterval: pointer.To(sr.Interval),
				Count:        pointer.To(int32(sr.Count)),
			}
			if sr.Path != "" {
				trigger.Path = pointer.To(sr.Path)
			}
			slowRequestWithPathTriggers = append(slowRequestWithPathTriggers, trigger)
		}
		result.Triggers.SlowRequestsWithPath = &slowRequestWithPathTriggers
	}

	if triggers.PrivateMemoryKB != 0 {
		result.Triggers.PrivateBytesInKB = pointer.To(triggers.PrivateMemoryKB)
	}

	if len(triggers.StatusCodes) > 0 {
		statusCodeTriggers := make([]webapps.StatusCodesBasedTrigger, 0)
		statusCodeRangeTriggers := make([]webapps.StatusCodesRangeBasedTrigger, 0)
		for _, s := range triggers.StatusCodes {
			statusCodeTrigger := webapps.StatusCodesBasedTrigger{}
			statusCodeRangeTrigger := webapps.StatusCodesRangeBasedTrigger{}
			parts := strings.Split(s.StatusCodeRange, "-")
			if len(parts) == 2 {
				statusCodeRangeTrigger.StatusCodes = pointer.To(s.StatusCodeRange)
				statusCodeRangeTrigger.Count = pointer.To(s.Count)
				statusCodeRangeTrigger.TimeInterval = pointer.To(s.Interval)
				if s.Path != "" {
					statusCodeRangeTrigger.Path = pointer.To(s.Path)
				}
				statusCodeRangeTriggers = append(statusCodeRangeTriggers, statusCodeRangeTrigger)
			} else {
				statusCode, err := strconv.Atoi(s.StatusCodeRange)
				if err == nil {
					statusCodeTrigger.Status = pointer.To(int64(statusCode))
				}
				statusCodeTrigger.Count = pointer.To(s.Count)
				statusCodeTrigger.TimeInterval = pointer.To(s.Interval)
				if s.Path != "" {
					statusCodeTrigger.Path = pointer.To(s.Path)
				}
				if s.SubStatus != 0 {
					statusCodeTrigger.SubStatus = pointer.To(s.SubStatus)
				}
				if s.Win32Status != 0 {
					statusCodeTrigger.Win32Status = pointer.To((s.Win32Status))
				}
				statusCodeTriggers = append(statusCodeTriggers, statusCodeTrigger)
			}
		}
		result.Triggers.StatusCodes = &statusCodeTriggers
		result.Triggers.StatusCodesRange = &statusCodeRangeTriggers
	}

	if len(autoHeal.Actions) > 0 {
		action := autoHeal.Actions[0]
		result.Actions.ActionType = pointer.To(webapps.AutoHealActionType(action.ActionType))
		result.Actions.MinProcessExecutionTime = pointer.To(action.MinimumProcessTime)
		if len(action.CustomAction) != 0 {
			customAction := action.CustomAction[0]
			result.Actions.CustomAction = &webapps.AutoHealCustomAction{
				Exe:        pointer.To(customAction.Executable),
				Parameters: pointer.To(customAction.Parameters),
			}
		}
	}
	return result
}

func flattenAutoHealSettingsWindows(autoHealRules *webapps.AutoHealRules) []AutoHealSettingWindows {
	if autoHealRules == nil {
		return []AutoHealSettingWindows{}
	}

	result := AutoHealSettingWindows{}
	// Triggers
	if autoHealRules.Triggers != nil {
		resultTrigger := AutoHealTriggerWindows{}
		triggers := *autoHealRules.Triggers
		if triggers.Requests != nil {
			resultTrigger.Requests = []AutoHealRequestTrigger{{
				Count:    pointer.From(triggers.Requests.Count),
				Interval: pointer.From(triggers.Requests.TimeInterval),
			}}
		}

		if privateBytes := triggers.PrivateBytesInKB; privateBytes != nil && *privateBytes != 0 {
			resultTrigger.PrivateMemoryKB = *triggers.PrivateBytesInKB
		}

		statusCodeTriggers := make([]AutoHealStatusCodeTrigger, 0)
		if triggers.StatusCodes != nil {
			for _, s := range *triggers.StatusCodes {
				t := AutoHealStatusCodeTrigger{
					Interval: pointer.From(s.TimeInterval),
					Path:     pointer.From(s.Path),
				}

				if s.Status != nil {
					t.StatusCodeRange = strconv.Itoa(int(*s.Status))
				}

				if s.Count != nil {
					t.Count = *s.Count
				}

				if s.SubStatus != nil {
					t.SubStatus = *s.SubStatus
				}

				if s.Win32Status != nil {
					t.Win32Status = pointer.From(s.Win32Status)
				}
				statusCodeTriggers = append(statusCodeTriggers, t)
			}
		}
		if triggers.StatusCodesRange != nil {
			for _, s := range *triggers.StatusCodesRange {
				t := AutoHealStatusCodeTrigger{
					Interval: pointer.From(s.TimeInterval),
					Path:     pointer.From(s.Path),
				}
				if s.Count != nil {
					t.Count = *s.Count
				}

				if s.StatusCodes != nil {
					t.StatusCodeRange = *s.StatusCodes
				}
				statusCodeTriggers = append(statusCodeTriggers, t)
			}
		}
		resultTrigger.StatusCodes = statusCodeTriggers

		slowRequestTriggers := make([]AutoHealSlowRequest, 0)
		if triggers.SlowRequests != nil {
			slowRequestTriggers = append(slowRequestTriggers, AutoHealSlowRequest{
				TimeTaken: pointer.From(triggers.SlowRequests.TimeTaken),
				Interval:  pointer.From(triggers.SlowRequests.TimeInterval),
				Count:     pointer.From(triggers.SlowRequests.Count),
				Path:      pointer.From(triggers.SlowRequests.Path),
			})
		}

		slowRequestTriggersWithPaths := make([]AutoHealSlowRequestWithPath, 0)
		if triggers.SlowRequestsWithPath != nil {
			for _, v := range *triggers.SlowRequestsWithPath {
				sr := AutoHealSlowRequestWithPath{
					TimeTaken: pointer.From(v.TimeTaken),
					Interval:  pointer.From(v.TimeInterval),
					Count:     int(pointer.From(v.Count)),
					Path:      pointer.From(v.Path),
				}
				slowRequestTriggersWithPaths = append(slowRequestTriggersWithPaths, sr)
			}
		}

		resultTrigger.SlowRequests = slowRequestTriggers
		resultTrigger.SlowRequestsWithPath = slowRequestTriggersWithPaths
		result.Triggers = []AutoHealTriggerWindows{resultTrigger}
	}

	// Actions
	if autoHealRules.Actions != nil {
		actions := *autoHealRules.Actions
		customActions := make([]AutoHealCustomAction, 0)
		if actions.CustomAction != nil {
			customActions = append(customActions, AutoHealCustomAction{
				Executable: pointer.From(actions.CustomAction.Exe),
				Parameters: pointer.From(actions.CustomAction.Parameters),
			})
		}

		resultActions := AutoHealActionWindows{
			ActionType:         string(pointer.From(actions.ActionType)),
			CustomAction:       customActions,
			MinimumProcessTime: pointer.From(actions.MinProcessExecutionTime),
		}
		result.Actions = []AutoHealActionWindows{resultActions}
	}

	if result.Actions != nil || result.Triggers != nil {
		return []AutoHealSettingWindows{result}
	}

	return nil
}<|MERGE_RESOLUTION|>--- conflicted
+++ resolved
@@ -8,14 +8,12 @@
 	"strings"
 
 	"github.com/hashicorp/go-azure-helpers/lang/pointer"
-<<<<<<< HEAD
+	"github.com/hashicorp/go-azure-sdk/resource-manager/web/2023-01-01/webapps"
 	"github.com/hashicorp/terraform-provider-azurerm/internal/features"
-=======
-	"github.com/hashicorp/go-azure-sdk/resource-manager/web/2023-01-01/webapps"
->>>>>>> 551db2fa
 	"github.com/hashicorp/terraform-provider-azurerm/internal/services/appservice/validate"
 	"github.com/hashicorp/terraform-provider-azurerm/internal/tf/pluginsdk"
 	"github.com/hashicorp/terraform-provider-azurerm/internal/tf/validation"
+	"github.com/tombuildsstuff/kermit/sdk/web/2022-09-01/web"
 )
 
 type AutoHealSettingWindows struct {
@@ -24,18 +22,11 @@
 }
 
 type AutoHealTriggerWindows struct {
-<<<<<<< HEAD
 	Requests             []AutoHealRequestTrigger      `tfschema:"requests"`
 	PrivateMemoryKB      int                           `tfschema:"private_memory_kb"` // Private should be > 102400 KB (100 MB) to 13631488 KB (13 GB), defaults to 0 however and is always present.
 	StatusCodes          []AutoHealStatusCodeTrigger   `tfschema:"status_code"`       // 0 or more, ranges split by `-`, ranges cannot use sub-status or win32 code
 	SlowRequests         []AutoHealSlowRequest         `tfschema:"slow_request"`
 	SlowRequestsWithPath []AutoHealSlowRequestWithPath `tfschema:"slow_request_with_path"`
-=======
-	Requests        []AutoHealRequestTrigger    `tfschema:"requests"`
-	PrivateMemoryKB int64                       `tfschema:"private_memory_kb"` // Private should be > 102400 KB (100 MB) to 13631488 KB (13 GB), defaults to 0 however and is always present.
-	StatusCodes     []AutoHealStatusCodeTrigger `tfschema:"status_code"`       // 0 or more, ranges split by `-`, ranges cannot use sub-status or win32 code
-	SlowRequests    []AutoHealSlowRequest       `tfschema:"slow_request"`
->>>>>>> 551db2fa
 }
 
 type AutoHealRequestTrigger struct {
