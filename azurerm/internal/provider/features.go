package provider

import (
	"os"

	"github.com/hashicorp/terraform-plugin-sdk/helper/schema"
	"github.com/terraform-providers/terraform-provider-azurerm/azurerm/internal/features"
)

func schemaFeatures() *schema.Schema {
	// NOTE: if there's only one nested field these want to be Required (since there's no point
	//       specifying the block otherwise) - however for 2+ they should be optional
	features := map[string]*schema.Schema{
		"virtual_machine": {
			Type:     schema.TypeList,
			Optional: true,
			MaxItems: 1,
			Elem: &schema.Resource{
				Schema: map[string]*schema.Schema{
					"delete_os_disk_on_deletion": {
						Type:     schema.TypeBool,
						Required: true,
					},
				},
			},
		},

		"virtual_machine_scale_set": {
			Type:     schema.TypeList,
			Optional: true,
			MaxItems: 1,
			Elem: &schema.Resource{
				Schema: map[string]*schema.Schema{
					"roll_instances_when_required": {
						Type:     schema.TypeBool,
						Required: true,
					},
				},

				"key_vault": {
					Type:     schema.TypeList,
					Optional: true,
					MaxItems: 1,
					Elem: &schema.Resource{
						Schema: map[string]*schema.Schema{
							"purge_soft_delete_on_destroy": {
								Type:     schema.TypeBool,
								Required: true,
							},
						},
					},
				},
			},
		},

		"key_vault": {
			Type:     schema.TypeList,
			Optional: true,
			MaxItems: 1,
			Elem: &schema.Resource{
				Schema: map[string]*schema.Schema{
					"recover_soft_deleted_key_vaults": {
						Type:     schema.TypeBool,
						Optional: true,
					},

					"purge_soft_delete_on_destroy": {
						Type:     schema.TypeBool,
						Optional: true,
					},
				},
			},
		},
	}

	runningAcceptanceTests := os.Getenv("TF_ACC") != ""
	if runningAcceptanceTests {
		return &schema.Schema{
			Type:     schema.TypeList,
			Optional: true,
			Elem: &schema.Resource{
				Schema: features,
			},
		}
	}

	return &schema.Schema{
		Type:     schema.TypeList,
		Required: true,
		MaxItems: 1,
		MinItems: 1,
		Elem: &schema.Resource{
			Schema: features,
		},
	}
}

func expandFeatures(input []interface{}) features.UserFeatures {
	// these are the defaults if omitted from the config
	features := features.UserFeatures{
		// NOTE: ensure all nested objects are fully populated
		VirtualMachine: features.VirtualMachineFeatures{
			DeleteOSDiskOnDeletion: true,
		},
		VirtualMachineScaleSet: features.VirtualMachineScaleSetFeatures{
			RollInstancesWhenRequired: true,
		},
		KeyVault: features.KeyVaultFeatures{
<<<<<<< HEAD
			PurgeSoftDeleteOnDestroy: true,
=======
			PurgeSoftDeleteOnDestroy:    true,
			RecoverSoftDeletedKeyVaults: true,
>>>>>>> 68260564
		},
	}

	if len(input) == 0 || input[0] == nil {
		return features
	}

	val := input[0].(map[string]interface{})

	if raw, ok := val["key_vault"]; ok {
		items := raw.([]interface{})
		if len(items) > 0 {
			keyVaultRaw := items[0].(map[string]interface{})
			if v, ok := keyVaultRaw["purge_soft_delete_on_destroy"]; ok {
				features.KeyVault.PurgeSoftDeleteOnDestroy = v.(bool)
			}
			if v, ok := keyVaultRaw["recover_soft_deleted_key_vaults"]; ok {
				features.KeyVault.RecoverSoftDeletedKeyVaults = v.(bool)
			}
		}
	}

	if raw, ok := val["virtual_machine"]; ok {
		items := raw.([]interface{})
		if len(items) > 0 {
			virtualMachinesRaw := items[0].(map[string]interface{})
			if v, ok := virtualMachinesRaw["delete_os_disk_on_deletion"]; ok {
				features.VirtualMachine.DeleteOSDiskOnDeletion = v.(bool)
			}
		}
	}

	if raw, ok := val["virtual_machine_scale_set"]; ok {
		items := raw.([]interface{})
		if len(items) > 0 {
			scaleSetRaw := items[0].(map[string]interface{})
			if v, ok := scaleSetRaw["roll_instances_when_required"]; ok {
				features.VirtualMachineScaleSet.RollInstancesWhenRequired = v.(bool)
			}
		}
	}

	if raw, ok := val["key_vault"]; ok {
		items := raw.([]interface{})
		if len(items) > 0 {
			keyVaultRaw := items[0].(map[string]interface{})
			if v, ok := keyVaultRaw["purge_soft_delete_on_destroy"]; ok {
				features.KeyVault.PurgeSoftDeleteOnDestroy = v.(bool)
			}
		}
	}

	return features
}<|MERGE_RESOLUTION|>--- conflicted
+++ resolved
@@ -34,20 +34,6 @@
 					"roll_instances_when_required": {
 						Type:     schema.TypeBool,
 						Required: true,
-					},
-				},
-
-				"key_vault": {
-					Type:     schema.TypeList,
-					Optional: true,
-					MaxItems: 1,
-					Elem: &schema.Resource{
-						Schema: map[string]*schema.Schema{
-							"purge_soft_delete_on_destroy": {
-								Type:     schema.TypeBool,
-								Required: true,
-							},
-						},
 					},
 				},
 			},
@@ -106,12 +92,8 @@
 			RollInstancesWhenRequired: true,
 		},
 		KeyVault: features.KeyVaultFeatures{
-<<<<<<< HEAD
-			PurgeSoftDeleteOnDestroy: true,
-=======
 			PurgeSoftDeleteOnDestroy:    true,
 			RecoverSoftDeletedKeyVaults: true,
->>>>>>> 68260564
 		},
 	}
 
@@ -154,15 +136,5 @@
 		}
 	}
 
-	if raw, ok := val["key_vault"]; ok {
-		items := raw.([]interface{})
-		if len(items) > 0 {
-			keyVaultRaw := items[0].(map[string]interface{})
-			if v, ok := keyVaultRaw["purge_soft_delete_on_destroy"]; ok {
-				features.KeyVault.PurgeSoftDeleteOnDestroy = v.(bool)
-			}
-		}
-	}
-
 	return features
 }