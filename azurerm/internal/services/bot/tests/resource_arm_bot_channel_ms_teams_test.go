package tests

import (
	"fmt"
	"net/http"
	"testing"

	"github.com/Azure/azure-sdk-for-go/services/preview/botservice/mgmt/2018-07-12/botservice"
	"github.com/hashicorp/terraform-plugin-sdk/helper/resource"
	"github.com/hashicorp/terraform-plugin-sdk/terraform"
	"github.com/terraform-providers/terraform-provider-azurerm/azurerm/internal/acceptance"
	"github.com/terraform-providers/terraform-provider-azurerm/azurerm/internal/clients"
	"github.com/terraform-providers/terraform-provider-azurerm/azurerm/utils"
)

func testAccAzureRMBotChannelMsTeams_basic(t *testing.T) {
	data := acceptance.BuildTestData(t, "azurerm_bot_channel_ms_teams", "test")
	config :=

<<<<<<< HEAD
		resource.Test(t, resource.TestCase{
			PreCheck:     func() { acceptance.PreCheck(t) },
			Providers:    acceptance.SupportedProviders,
			CheckDestroy: testCheckAzureRMBotChannelMsTeamsDestroy,
			Steps: []resource.TestStep{
				{
					Config: testAccAzureRMBotChannelMsTeams_basicConfig(data),
					Check: resource.ComposeTestCheckFunc(
						testCheckAzureRMBotChannelMsTeamsExists(data.ResourceName),
					),
				},
				data.ImportStep(),
=======
	resource.Test(t, resource.TestCase{
		PreCheck:     func() { acceptance.PreCheck(t) },
		Providers:    acceptance.SupportedProviders,
		CheckDestroy: testCheckAzureRMBotChannelMsTeamsDestroy,
		Steps: []resource.TestStep{
			{
				Config: testAccAzureRMBotChannelMsTeams_basicConfig(data),
				Check: resource.ComposeTestCheckFunc(
					testCheckAzureRMBotChannelMsTeamsExists(data.ResourceName),
				),
>>>>>>> 2360062f
			},
		})
}

func testAccAzureRMBotChannelMsTeams_update(t *testing.T) {
	data := acceptance.BuildTestData(t, "azurerm_bot_channel_ms_teams", "test")

	resource.Test(t, resource.TestCase{
		PreCheck:     func() { acceptance.PreCheck(t) },
		Providers:    acceptance.SupportedProviders,
		CheckDestroy: testCheckAzureRMBotChannelMsTeamsDestroy,
		Steps: []resource.TestStep{
			{
				Config: testAccAzureRMBotChannelMsTeams_basicConfig(data),
				Check: resource.ComposeTestCheckFunc(
					testCheckAzureRMBotChannelMsTeamsExists(data.ResourceName),
				),
			},
			data.ImportStep(),
			{
				Config: testAccAzureRMBotChannelMsTeams_basicUpdate(data),
				Check: resource.ComposeTestCheckFunc(
					testCheckAzureRMBotChannelMsTeamsExists(data.ResourceName),
				),
			},
			data.ImportStep(),
			{
				Config: testAccAzureRMBotChannelMsTeams_basicConfig(data),
				Check: resource.ComposeTestCheckFunc(
					testCheckAzureRMBotChannelMsTeamsExists(data.ResourceName),
				),
			},
			data.ImportStep(),
		},
	})
}

func testCheckAzureRMBotChannelMsTeamsExists(name string) resource.TestCheckFunc {
	return func(s *terraform.State) error {
		// Ensure we have enough information in state to look up in API
		rs, ok := s.RootModule().Resources[name]
		if !ok {
			return fmt.Errorf("Not found: %s", name)
		}

		botName := rs.Primary.Attributes["bot_name"]
		resourceGroup, hasResourceGroup := rs.Primary.Attributes["resource_group_name"]
		if !hasResourceGroup {
			return fmt.Errorf("Bad: no resource group found in state for Bot Channel MsTeams")
		}

		client := acceptance.AzureProvider.Meta().(*clients.Client).Bot.ChannelClient
		ctx := acceptance.AzureProvider.Meta().(*clients.Client).StopContext

		resp, err := client.Get(ctx, resourceGroup, botName, string(botservice.ChannelNameMsTeamsChannel))
		if err != nil {
			return fmt.Errorf("Bad: Get on botChannelClient: %+v", err)
		}

		if utils.ResponseWasNotFound(resp.Response) {
			return fmt.Errorf("Bad: Bot Channel MsTeams %q (resource group: %q / bot: %q) does not exist", name, resourceGroup, botName)
		}

		return nil
	}
}

func testCheckAzureRMBotChannelMsTeamsDestroy(s *terraform.State) error {
	client := acceptance.AzureProvider.Meta().(*clients.Client).Bot.ChannelClient
	ctx := acceptance.AzureProvider.Meta().(*clients.Client).StopContext

	for _, rs := range s.RootModule().Resources {
		if rs.Type != "azurerm_bot_channel_ms_teams" {
			continue
		}

		botName := rs.Primary.Attributes["bot_name"]
		resourceGroup := rs.Primary.Attributes["resource_group_name"]

		resp, err := client.Get(ctx, resourceGroup, botName, string(botservice.ChannelNameMsTeamsChannel))

		if err != nil {
			return nil
		}

		if resp.StatusCode != http.StatusNotFound {
			return fmt.Errorf("Bot Channel MsTeams still exists:\n%#v", resp.Properties)
		}
	}

	return nil
}

func testAccAzureRMBotChannelMsTeams_basicConfig(data acceptance.TestData) string {
	template := testAccAzureRMBotChannelsRegistration_basicConfig(data)
	return fmt.Sprintf(`
%s

resource "azurerm_bot_channel_ms_teams" "test" {
  bot_name            = "${azurerm_bot_channels_registration.test.name}"
  location            = "${azurerm_bot_channels_registration.test.location}"
  resource_group_name = "${azurerm_resource_group.test.name}"
  calling_web_hook    = "https://example.com/"
  enable_calling      = true
}
`, template)
}

func testAccAzureRMBotChannelMsTeams_basicUpdate(data acceptance.TestData) string {
	template := testAccAzureRMBotChannelsRegistration_basicConfig(data)
	return fmt.Sprintf(`
%s

resource "azurerm_bot_channel_ms_teams" "test" {
  bot_name            = "${azurerm_bot_channels_registration.test.name}"
  location            = "${azurerm_bot_channels_registration.test.location}"
  resource_group_name = "${azurerm_resource_group.test.name}"
  calling_web_hook    = "https://example2.com/"
  enable_calling      = false
}
`, template)
}<|MERGE_RESOLUTION|>--- conflicted
+++ resolved
@@ -15,9 +15,7 @@
 
 func testAccAzureRMBotChannelMsTeams_basic(t *testing.T) {
 	data := acceptance.BuildTestData(t, "azurerm_bot_channel_ms_teams", "test")
-	config :=
 
-<<<<<<< HEAD
 		resource.Test(t, resource.TestCase{
 			PreCheck:     func() { acceptance.PreCheck(t) },
 			Providers:    acceptance.SupportedProviders,
@@ -30,18 +28,6 @@
 					),
 				},
 				data.ImportStep(),
-=======
-	resource.Test(t, resource.TestCase{
-		PreCheck:     func() { acceptance.PreCheck(t) },
-		Providers:    acceptance.SupportedProviders,
-		CheckDestroy: testCheckAzureRMBotChannelMsTeamsDestroy,
-		Steps: []resource.TestStep{
-			{
-				Config: testAccAzureRMBotChannelMsTeams_basicConfig(data),
-				Check: resource.ComposeTestCheckFunc(
-					testCheckAzureRMBotChannelMsTeamsExists(data.ResourceName),
-				),
->>>>>>> 2360062f
 			},
 		})
 }
